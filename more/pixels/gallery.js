--- conflicted
+++ resolved
@@ -33,21 +33,12 @@
     let lfsr = startState;
     for (let i = -3; i < num; i += 1) {
       lfsr ^= lfsr >>> 7;
-<<<<<<< HEAD
-      lfsr ^= Math.min(lfsr << 9, 0xffffffff);
-=======
       lfsr ^= (lfsr << 9) & 0xffffffff;
->>>>>>> 4f67d3fd
       lfsr ^= lfsr >>> 13;
     }
     /* eslint-enable no-bitwise */
 
     const rand = (Math.floor(lfsr) % 0x7fffff) + 0x800000;
-<<<<<<< HEAD
-    return `#${rand.toString(16)}`;
-    // return `#${Math.floor(Math.random() * 16777215).toString(16)}`;
-    // return '#D3D3D3';
-=======
     let randomColor = `#${rand.toString(16)}`;
     if (randomColor.length === 6) {
       randomColor = `${randomColor}0`;
@@ -57,7 +48,6 @@
       throw new Error(`color ${randomColor} is not a valid color`);
     }
     return randomColor;
->>>>>>> 4f67d3fd
   }
 
   function makeRandomData() {
