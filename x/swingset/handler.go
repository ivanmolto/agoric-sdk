package swingset

import (
	"encoding/json"
	"errors"
	"fmt"
	"os"

	sdk "github.com/cosmos/cosmos-sdk/types"
)

const SWINGSET_PORT = 17

type deliverInboundAction struct {
	Type     string          `json:"type"`
	Peer     string          `json:"peer"`
	Messages [][]interface{} `json:"messages"`
	Ack      int             `json:"ack"`
}

var NodeMessageSender func(port int, needReply bool, str string) (string, error)

// NewHandler returns a handler for "swingset" type messages.
func NewHandler(keeper Keeper) sdk.Handler {
	return func(ctx sdk.Context, msg sdk.Msg) sdk.Result {
		switch msg := msg.(type) {
		case MsgDeliverInbound:
			return handleMsgDeliverInbound(ctx, keeper, msg)
		default:
			errMsg := fmt.Sprintf("Unrecognized swingset Msg type: %v", msg.Type())
			return sdk.ErrUnknownRequest(errMsg).Result()
		}
	}
}

func SendToNode(str string) error {
	_, err := NodeMessageSender(SWINGSET_PORT, false, str)
	return err
}

func CallToNode(str string) (string, error) {
	return NodeMessageSender(SWINGSET_PORT, true, str)
}

type storageMessage struct {
	Method string `json:"method"`
	Key    string `json:"key"`
	Value  string `json:"value"`
}

var myKeeperReference Keeper

func ReceiveFromNode(str string) (string, error) {
	msg := new(storageMessage)
	err := json.Unmarshal([]byte(str), &msg)
	if err != nil {
		return "", err
	}

	/* TODO: Dispatch based on msg.Method */

	return "", errors.New("Unrecognized msg.Method " + msg.Method)
}

func handleMsgDeliverInbound(ctx sdk.Context, keeper Keeper, msg MsgDeliverInbound) sdk.Result {
	messages := make([][]interface{}, len(msg.Messages))
	for i, message := range msg.Messages {
		messages[i] = make([]interface{}, 2)
		messages[i][0] = msg.Nums[i]
		messages[i][1] = message
	}

	action := &deliverInboundAction{
		Type:     "DELIVER_INBOUND",
		Peer:     msg.Peer,
		Messages: messages,
		Ack:      99,
	}
	_, err := json.Marshal(action)
	if err != nil {
		return sdk.ErrInternal(err.Error()).Result()
	}
	fmt.Fprintln(os.Stderr, "About to call SwingSet")
<<<<<<< HEAD
	/*
		// FIXME: Make available to storage.
		mySetName = func(name, value string) {
			keeper.SetName(ctx, name, value)
		}
	*/
	out, err := CallToNode(string(b))
=======
	// FIXME: Make available to storage.
	mySetName = func(name, value string) {
		keeper.SetName(ctx, name, value)
	}
	out, err := CallToNode(string(`{"type":"DELIVER_INBOUND","peer":"solo","messages":[[0,"{\"target\":{\"type\":\"your-egress\",\"id\":1},\"methodName\":\"getBalance\",\"args\":[],\"slots\":[],\"resultSlot\":{\"type\":\"your-resolver\",\"id\":3}}"]],"ack":45}`));
>>>>>>> e496f5e7
	fmt.Fprintln(os.Stderr, "Returned from SwingSet", out, err)
	if err != nil {
		return sdk.ErrInternal(err.Error()).Result()
	}
	return sdk.Result{} // return
}<|MERGE_RESOLUTION|>--- conflicted
+++ resolved
@@ -74,14 +74,13 @@
 		Type:     "DELIVER_INBOUND",
 		Peer:     msg.Peer,
 		Messages: messages,
-		Ack:      99,
+		Ack:      msg.Ack,
 	}
 	_, err := json.Marshal(action)
 	if err != nil {
 		return sdk.ErrInternal(err.Error()).Result()
 	}
 	fmt.Fprintln(os.Stderr, "About to call SwingSet")
-<<<<<<< HEAD
 	/*
 		// FIXME: Make available to storage.
 		mySetName = func(name, value string) {
@@ -89,13 +88,6 @@
 		}
 	*/
 	out, err := CallToNode(string(b))
-=======
-	// FIXME: Make available to storage.
-	mySetName = func(name, value string) {
-		keeper.SetName(ctx, name, value)
-	}
-	out, err := CallToNode(string(`{"type":"DELIVER_INBOUND","peer":"solo","messages":[[0,"{\"target\":{\"type\":\"your-egress\",\"id\":1},\"methodName\":\"getBalance\",\"args\":[],\"slots\":[],\"resultSlot\":{\"type\":\"your-resolver\",\"id\":3}}"]],"ack":45}`));
->>>>>>> e496f5e7
 	fmt.Fprintln(os.Stderr, "Returned from SwingSet", out, err)
 	if err != nil {
 		return sdk.ErrInternal(err.Error()).Result()
